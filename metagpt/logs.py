#!/usr/bin/env python
# -*- coding: utf-8 -*-
"""
@Time    : 2023/6/1 12:41
@Author  : alexanderwu
@File    : logs.py
"""

from __future__ import annotations

import asyncio
import inspect
import sys
from contextvars import ContextVar
from datetime import datetime
<<<<<<< HEAD
from functools import partial
from typing import Any
=======
>>>>>>> 07d4be2d

from loguru import logger as _logger
from pydantic import BaseModel, Field

from metagpt.const import METAGPT_ROOT

<<<<<<< HEAD
LLM_STREAM_QUEUE: ContextVar[asyncio.Queue] = ContextVar("llm-stream")


class ToolLogItem(BaseModel):
    type_: str = Field(alias="type", default="str", description="Data type of `value` field.")
    name: str
    value: Any


TOOL_LOG_END_MARKER = ToolLogItem(
    type="str", name="end_marker", value="\x18\x19\x1B\x18"
)  # A special log item to suggest the end of a stream log
=======
_print_level = "INFO"
>>>>>>> 07d4be2d


def define_log_level(print_level="INFO", logfile_level="DEBUG", name: str = None):
    """Adjust the log level to above level"""
    global _print_level
    _print_level = print_level

    current_date = datetime.now()
    formatted_date = current_date.strftime("%Y%m%d")
    log_name = f"{name}_{formatted_date}" if name else formatted_date  # name a log with prefix name

    _logger.remove()
    _logger.add(sys.stderr, level=print_level)
    _logger.add(METAGPT_ROOT / f"logs/{log_name}.txt", level=logfile_level)
    return _logger


logger = define_log_level()


def log_llm_stream(msg):
    """
    Logs a message to the LLM stream.

    Args:
        msg: The message to be logged.

    Notes:
        If the LLM_STREAM_QUEUE has not been set (e.g., if `create_llm_stream_queue` has not been called),
        the message will not be added to the LLM stream queue.
    """

    queue = get_llm_stream_queue()
    if queue:
        queue.put_nowait(msg)
    _llm_stream_log(msg)


def log_tool_output(output: ToolLogItem | list[ToolLogItem], tool_name: str = ""):
    """interface for logging tool output, can be set to log tool output in different ways to different places with set_tool_output_logfunc"""
    _tool_output_log(output=output, tool_name=tool_name)


async def log_tool_output_async(output: ToolLogItem | list[ToolLogItem], tool_name: str = ""):
    """async interface for logging tool output, used when output contains async object"""
    await _tool_output_log_async(output=output, tool_name=tool_name)


async def get_human_input(prompt: str = ""):
    """interface for getting human input, can be set to get input from different sources with set_human_input_func"""
    if inspect.iscoroutinefunction(_get_human_input):
        return await _get_human_input(prompt)
    else:
        return _get_human_input(prompt)


def set_llm_stream_logfunc(func):
    global _llm_stream_log
    _llm_stream_log = func


<<<<<<< HEAD
def set_tool_output_logfunc(func):
    global _tool_output_log
    _tool_output_log = func


async def set_tool_output_logfunc_async(func):
    # async version
    global _tool_output_log_async
    _tool_output_log_async = func


def set_human_input_func(func):
    global _get_human_input
    _get_human_input = func


_llm_stream_log = partial(print, end="")


_tool_output_log = (
    lambda *args, **kwargs: None
)  # a dummy function to avoid errors if set_tool_output_logfunc is not called


async def _tool_output_log_async(*args, **kwargs):
    # async version
    pass


def create_llm_stream_queue():
    """Creates a new LLM stream queue and sets it in the context variable.

    Returns:
        The newly created asyncio.Queue instance.
    """
    queue = asyncio.Queue()
    LLM_STREAM_QUEUE.set(queue)
    return queue


def get_llm_stream_queue():
    """Retrieves the current LLM stream queue from the context variable.

    Returns:
        The asyncio.Queue instance if set, otherwise None.
    """
    return LLM_STREAM_QUEUE.get(None)


_get_human_input = input  # get human input from console by default
=======
def _llm_stream_log(msg):
    if _print_level in ["INFO"]:
        print(msg, end="")
>>>>>>> 07d4be2d
<|MERGE_RESOLUTION|>--- conflicted
+++ resolved
@@ -13,18 +13,14 @@
 import sys
 from contextvars import ContextVar
 from datetime import datetime
-<<<<<<< HEAD
 from functools import partial
 from typing import Any
-=======
->>>>>>> 07d4be2d
 
 from loguru import logger as _logger
 from pydantic import BaseModel, Field
 
 from metagpt.const import METAGPT_ROOT
 
-<<<<<<< HEAD
 LLM_STREAM_QUEUE: ContextVar[asyncio.Queue] = ContextVar("llm-stream")
 
 
@@ -37,9 +33,8 @@
 TOOL_LOG_END_MARKER = ToolLogItem(
     type="str", name="end_marker", value="\x18\x19\x1B\x18"
 )  # A special log item to suggest the end of a stream log
-=======
+
 _print_level = "INFO"
->>>>>>> 07d4be2d
 
 
 def define_log_level(print_level="INFO", logfile_level="DEBUG", name: str = None):
@@ -101,7 +96,6 @@
     _llm_stream_log = func
 
 
-<<<<<<< HEAD
 def set_tool_output_logfunc(func):
     global _tool_output_log
     _tool_output_log = func
@@ -152,8 +146,8 @@
 
 
 _get_human_input = input  # get human input from console by default
-=======
+
+
 def _llm_stream_log(msg):
     if _print_level in ["INFO"]:
-        print(msg, end="")
->>>>>>> 07d4be2d
+        print(msg, end="")