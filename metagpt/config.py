#!/usr/bin/env python
# -*- coding: utf-8 -*-
"""
Provide configuration, singleton
@Modified By: mashenquan, 2023/11/27.
        1. According to Section 2.2.3.11 of RFC 135, add git repository support.
        2. Add the parameter `src_workspace` for the old version project path.
"""
import datetime
import json
import os
from copy import deepcopy
from pathlib import Path
from typing import Any
from uuid import uuid4

import yaml

from metagpt.const import DEFAULT_WORKSPACE_ROOT, METAGPT_ROOT, OPTIONS
from metagpt.logs import logger
from metagpt.tools import SearchEngineType, WebBrowserEngineType
from metagpt.utils.cost_manager import CostManager
from metagpt.utils.singleton import Singleton


class NotConfiguredException(Exception):
    """Exception raised for errors in the configuration.

    Attributes:
        message -- explanation of the error
    """

    def __init__(self, message="The required configuration is not set"):
        self.message = message
        super().__init__(self.message)


class Config(metaclass=Singleton):
    """
    Regular usage method:
    config = Config("config.yaml")
    secret_key = config.get_key("MY_SECRET_KEY")
    print("Secret key:", secret_key)
    """

    _instance = None
    home_yaml_file = Path.home() / ".metagpt/config.yaml"
    key_yaml_file = METAGPT_ROOT / "config/key.yaml"
    default_yaml_file = METAGPT_ROOT / "config/config.yaml"

    def __init__(self, yaml_file=default_yaml_file, cost_data=""):
        self._init_with_config_files_and_env(yaml_file)
<<<<<<< HEAD
        # The agent needs to be billed per user, so billing information cannot be destroyed when the session ends.
        self.cost_manager = CostManager(**json.loads(cost_data)) if cost_data else CostManager()
        logger.info("Config loading done.")
=======
        logger.debug("Config loading done.")
>>>>>>> aae81c18
        self._update()

    def _update(self):
        self.global_proxy = self._get("GLOBAL_PROXY")
        self.openai_api_key = self._get("OPENAI_API_KEY")
        self.anthropic_api_key = self._get("Anthropic_API_KEY")
        self.zhipuai_api_key = self._get("ZHIPUAI_API_KEY")
        self.open_llm_api_base = self._get("OPEN_LLM_API_BASE")
        self.open_llm_api_model = self._get("OPEN_LLM_API_MODEL")
        self.fireworks_api_key = self._get("FIREWORKS_API_KEY")
        if (
            (not self.openai_api_key or "YOUR_API_KEY" == self.openai_api_key)
            and (not self.anthropic_api_key or "YOUR_API_KEY" == self.anthropic_api_key)
            and (not self.zhipuai_api_key or "YOUR_API_KEY" == self.zhipuai_api_key)
            and (not self.open_llm_api_base)
            and (not self.fireworks_api_key or "YOUR_API_KEY" == self.fireworks_api_key)
        ):
<<<<<<< HEAD
            val = self._get("RAISE_NOT_CONFIG_ERROR")
            if val is None or val.lower() == "true":
                raise NotConfiguredException("Set OPENAI_API_KEY or Anthropic_API_KEY or ZHIPUAI_API_KEY first")
            else:  # for agent
                logger.warning("Set OPENAI_API_KEY or Anthropic_API_KEY or ZHIPUAI_API_KEY first")
=======
            raise NotConfiguredException(
                "Set OPENAI_API_KEY or Anthropic_API_KEY or ZHIPUAI_API_KEY first "
                "or FIREWORKS_API_KEY or OPEN_LLM_API_BASE"
            )
>>>>>>> aae81c18
        self.openai_api_base = self._get("OPENAI_API_BASE")
        self.openai_proxy = self._get("OPENAI_PROXY") or self.global_proxy
        self.openai_api_type = self._get("OPENAI_API_TYPE")
        self.openai_api_version = self._get("OPENAI_API_VERSION")
        self.openai_api_rpm = self._get("RPM", 3)
        self.openai_api_model = self._get("OPENAI_API_MODEL", "gpt-4")
        self.max_tokens_rsp = self._get("MAX_TOKENS", 2048)
        self.deployment_name = self._get("DEPLOYMENT_NAME")
        self.deployment_id = self._get("DEPLOYMENT_ID")

        self.spark_appid = self._get("SPARK_APPID")
        self.spark_api_secret = self._get("SPARK_API_SECRET")
        self.spark_api_key = self._get("SPARK_API_KEY")
        self.domain = self._get("DOMAIN")
        self.spark_url = self._get("SPARK_URL")

        self.fireworks_api_base = self._get("FIREWORKS_API_BASE")
        self.fireworks_api_model = self._get("FIREWORKS_API_MODEL")

        self.claude_api_key = self._get("Anthropic_API_KEY")
        self.serpapi_api_key = self._get("SERPAPI_API_KEY")
        self.serper_api_key = self._get("SERPER_API_KEY")
        self.google_api_key = self._get("GOOGLE_API_KEY")
        self.google_cse_id = self._get("GOOGLE_CSE_ID")
        self.search_engine = SearchEngineType(self._get("SEARCH_ENGINE", SearchEngineType.SERPAPI_GOOGLE))
        self.web_browser_engine = WebBrowserEngineType(self._get("WEB_BROWSER_ENGINE", WebBrowserEngineType.PLAYWRIGHT))
        self.playwright_browser_type = self._get("PLAYWRIGHT_BROWSER_TYPE", "chromium")
        self.selenium_browser_type = self._get("SELENIUM_BROWSER_TYPE", "chrome")

        self.long_term_memory = self._get("LONG_TERM_MEMORY", False)
        if self.long_term_memory:
            logger.warning("LONG_TERM_MEMORY is True")
        self.cost_manager.max_budget = self._get("MAX_BUDGET", 10.0)
        self.code_review_k_times = 2

        self.puppeteer_config = self._get("PUPPETEER_CONFIG", "")
        self.mmdc = self._get("MMDC", "mmdc")
        self.calc_usage = self._get("CALC_USAGE", True)
        self.model_for_researcher_summary = self._get("MODEL_FOR_RESEARCHER_SUMMARY")
        self.model_for_researcher_report = self._get("MODEL_FOR_RESEARCHER_REPORT")
        self.mermaid_engine = self._get("MERMAID_ENGINE", "nodejs")
        self.pyppeteer_executable_path = self._get("PYPPETEER_EXECUTABLE_PATH", "")

<<<<<<< HEAD
        self.prompt_format = self._get("PROMPT_FORMAT", "markdown")
        workspace_uid = (
            self._get("WORKSPACE_UID") or f"{datetime.datetime.now().strftime('%Y%m%d%H%M%S')}-{uuid4().hex[-8:]}"
        )
=======
        self.repair_llm_output = self._get("REPAIR_LLM_OUTPUT", False)
        self.prompt_format = self._get("PROMPT_FORMAT", "json")
>>>>>>> aae81c18
        self.workspace_path = Path(self._get("WORKSPACE_PATH", DEFAULT_WORKSPACE_ROOT))
        val = self._get("WORKSPACE_PATH_WITH_UID")
        if val and val.lower() == "true":  # for agent
            self.workspace_path = self.workspace_path / workspace_uid
        self._ensure_workspace_exists()
        self.max_auto_summarize_code = self.max_auto_summarize_code or self._get("MAX_AUTO_SUMMARIZE_CODE", 1)

    def _ensure_workspace_exists(self):
        self.workspace_path.mkdir(parents=True, exist_ok=True)
        logger.debug(f"WORKSPACE_PATH set to {self.workspace_path}")

    def _init_with_config_files_and_env(self, yaml_file):
        """Load from config/key.yaml, config/config.yaml, and env in decreasing order of priority"""
        configs = dict(os.environ)

        for _yaml_file in [yaml_file, self.key_yaml_file, self.home_yaml_file]:
            if not _yaml_file.exists():
                continue

            # Load local YAML file
            with open(_yaml_file, "r", encoding="utf-8") as file:
                yaml_data = yaml.safe_load(file)
                if not yaml_data:
                    continue
                configs.update(yaml_data)
        OPTIONS.set(configs)

    @staticmethod
    def _get(*args, **kwargs):
        m = OPTIONS.get()
        return m.get(*args, **kwargs)

    def get(self, key, *args, **kwargs):
        """Retrieve values from config/key.yaml, config/config.yaml, and environment variables.
        Throw an error if not found."""
        value = self._get(key, *args, **kwargs)
        if value is None:
            raise ValueError(f"Key '{key}' not found in environment variables or in the YAML file")
        return value

    def __setattr__(self, name: str, value: Any) -> None:
        OPTIONS.get()[name] = value

    def __getattr__(self, name: str) -> Any:
        m = OPTIONS.get()
        return m.get(name)

    def set_context(self, options: dict):
        """Update current config"""
        if not options:
            return
        opts = deepcopy(OPTIONS.get())
        opts.update(options)
        OPTIONS.set(opts)
        self._update()

    @property
    def options(self):
        """Return all key-values"""
        return OPTIONS.get()

    def new_environ(self):
        """Return a new os.environ object"""
        env = os.environ.copy()
        m = self.options
        env.update({k: v for k, v in m.items() if isinstance(v, str)})
        return env


CONFIG = Config()<|MERGE_RESOLUTION|>--- conflicted
+++ resolved
@@ -50,13 +50,9 @@
 
     def __init__(self, yaml_file=default_yaml_file, cost_data=""):
         self._init_with_config_files_and_env(yaml_file)
-<<<<<<< HEAD
         # The agent needs to be billed per user, so billing information cannot be destroyed when the session ends.
         self.cost_manager = CostManager(**json.loads(cost_data)) if cost_data else CostManager()
         logger.info("Config loading done.")
-=======
-        logger.debug("Config loading done.")
->>>>>>> aae81c18
         self._update()
 
     def _update(self):
@@ -74,18 +70,16 @@
             and (not self.open_llm_api_base)
             and (not self.fireworks_api_key or "YOUR_API_KEY" == self.fireworks_api_key)
         ):
-<<<<<<< HEAD
-            val = self._get("RAISE_NOT_CONFIG_ERROR")
-            if val is None or val.lower() == "true":
-                raise NotConfiguredException("Set OPENAI_API_KEY or Anthropic_API_KEY or ZHIPUAI_API_KEY first")
-            else:  # for agent
-                logger.warning("Set OPENAI_API_KEY or Anthropic_API_KEY or ZHIPUAI_API_KEY first")
-=======
-            raise NotConfiguredException(
+            error_info = (
                 "Set OPENAI_API_KEY or Anthropic_API_KEY or ZHIPUAI_API_KEY first "
                 "or FIREWORKS_API_KEY or OPEN_LLM_API_BASE"
             )
->>>>>>> aae81c18
+            val = self._get("RAISE_NOT_CONFIG_ERROR")
+            if val is None or val.lower() == "true":
+                raise NotConfiguredException(error_info)
+            else:  # for agent
+                logger.warning(error_info)
+
         self.openai_api_base = self._get("OPENAI_API_BASE")
         self.openai_proxy = self._get("OPENAI_PROXY") or self.global_proxy
         self.openai_api_type = self._get("OPENAI_API_TYPE")
@@ -129,15 +123,11 @@
         self.mermaid_engine = self._get("MERMAID_ENGINE", "nodejs")
         self.pyppeteer_executable_path = self._get("PYPPETEER_EXECUTABLE_PATH", "")
 
-<<<<<<< HEAD
-        self.prompt_format = self._get("PROMPT_FORMAT", "markdown")
+        self.prompt_format = self._get("PROMPT_FORMAT", "json")
         workspace_uid = (
             self._get("WORKSPACE_UID") or f"{datetime.datetime.now().strftime('%Y%m%d%H%M%S')}-{uuid4().hex[-8:]}"
         )
-=======
         self.repair_llm_output = self._get("REPAIR_LLM_OUTPUT", False)
-        self.prompt_format = self._get("PROMPT_FORMAT", "json")
->>>>>>> aae81c18
         self.workspace_path = Path(self._get("WORKSPACE_PATH", DEFAULT_WORKSPACE_ROOT))
         val = self._get("WORKSPACE_PATH_WITH_UID")
         if val and val.lower() == "true":  # for agent
