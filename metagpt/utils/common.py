--- conflicted
+++ resolved
@@ -20,14 +20,11 @@
 import typing
 from typing import List, Tuple, Union
 
-<<<<<<< HEAD
-from metagpt.config import CONFIG
-=======
 import aiofiles
 import loguru
 from tenacity import RetryCallState, _utils
 
->>>>>>> 2c1538f3
+from metagpt.config import CONFIG
 from metagpt.const import MESSAGE_ROUTE_TO_ALL
 from metagpt.logs import logger
 from metagpt.utils.exceptions import handle_exception
@@ -374,7 +371,6 @@
     return False
 
 
-<<<<<<< HEAD
 def any_to_name(val):
     """
     Convert a value to its name by extracting the last part of the dotted path.
@@ -406,7 +402,8 @@
 
 def concat_namespace(*args) -> str:
     return ":".join(str(value) for value in args)
-=======
+
+
 def general_after_log(i: "loguru.Logger", sec_format: str = "%0.3f") -> typing.Callable[["RetryCallState"], None]:
     """
     Generates a logging function to be used after a call is retried.
@@ -445,5 +442,4 @@
     """Read file asynchronously."""
     async with aiofiles.open(str(file_path), mode="r") as reader:
         content = await reader.read()
-    return content
->>>>>>> 2c1538f3
+    return content