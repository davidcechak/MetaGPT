import base64
import os
import shutil
import subprocess
from pathlib import Path
from typing import List, Optional, Union

from pydantic import BaseModel, ConfigDict

<<<<<<< HEAD
=======
from metagpt.const import DEFAULT_WORKSPACE_ROOT
from metagpt.logs import logger
>>>>>>> 06f8ee05
from metagpt.tools.tool_registry import register_tool
from metagpt.utils import read_docx
from metagpt.utils.common import aread_bin, awrite_bin, run_coroutine_sync
from metagpt.utils.repo_to_markdown import is_text_file
from metagpt.utils.report import EditorReporter


class FileBlock(BaseModel):
    """A block of content in a file"""

    file_path: str
    block_content: str


@register_tool()
class Editor(BaseModel):
    """A tool for reading, understanding, writing, and editing files"""

    model_config = ConfigDict(arbitrary_types_allowed=True)

    resource: EditorReporter = EditorReporter()

    def write(self, path: str, content: str):
        """Write the whole content to a file. When used, make sure content arg contains the full content of the file."""
        if "\n" not in content and "\\n" in content:
            # A very raw rule to correct the content: If 'content' lacks actual newlines ('\n') but includes '\\n', consider
            # replacing them with '\n' to potentially correct mistaken representations of newline characters.
            content = content.replace("\\n", "\n")
        directory = os.path.dirname(path)
        if directory and not os.path.exists(directory):
            os.makedirs(directory)
        with open(path, "w", encoding="utf-8") as f:
            f.write(content)
        # self.resource.report(path, "path")
        return f"The writing/coding the of the file {os.path.basename(path)}' is now completed. The file '{os.path.basename(path)}' has been successfully created."

    def read(self, path: str) -> FileBlock:
        """Read the whole content of a file. Using absolute paths as the argument for specifying the file location."""
        is_text, mime_type = run_coroutine_sync(is_text_file, path)
        if is_text:
            lines = self._read_text(path)
        elif mime_type == "application/pdf":
            lines = self._read_pdf(path)
        elif mime_type in {
            "application/msword",
            "application/vnd.openxmlformats-officedocument.wordprocessingml.document",
            "application/vnd.ms-word.document.macroEnabled.12",
            "application/vnd.openxmlformats-officedocument.wordprocessingml.template",
            "application/vnd.ms-word.template.macroEnabled.12",
        }:
            lines = self._read_docx(path)
        else:
            return FileBlock(file_path=str(path), block_content="")
        self.resource.report(str(path), "path")

        lines_with_num = [f"{i + 1:03}|{line}" for i, line in enumerate(lines)]
        result = FileBlock(
            file_path=str(path),
            block_content="".join(lines_with_num),
        )
        return result

    def search_content(self, symbol: str, root_path: str = ".", window: int = 50) -> FileBlock:
        """
        Search symbol in all files under root_path, return the context of symbol with window size
        Useful for locating class or function in a large codebase. Example symbol can be "def some_function", "class SomeClass", etc.
        In searching, attempt different symbols of different granualities, e.g. "def some_function", "class SomeClass", a certain line of code, etc.

        Args:
            symbol (str): The symbol to search.
            root_path (str, optional): The root path to search in, the path can be a folder or a file. If not provided, search in the current directory. Defaults to ".".
            window (int, optional): The window size to return. Defaults to 20.

        Returns:
            FileBlock: The block containing the symbol, a pydantic BaseModel with the schema below.
            class FileBlock(BaseModel):
                file_path: str
                block_content: str
        """
        if not os.path.exists(root_path):
            print(f"Currently at {os.getcwd()} containing: {os.listdir()}. Path {root_path} does not exist.")
            return None
        not_found_msg = (
            "symbol not found, you may try searching another one, or break down your search term to search a part of it"
        )
        if os.path.isfile(root_path):
            result = self._search_content_in_file(symbol, root_path, window)
            if not result:
                print(not_found_msg)
            return result
        for root, _, files in os.walk(root_path or "."):
            for file in files:
                file_path = os.path.join(root, file)
                result = self._search_content_in_file(symbol, file_path, window)
                if result:
                    # FIXME: This returns the first found result, not all results.
                    return result
        print(not_found_msg)
        return None

    def _search_content_in_file(self, symbol: str, file_path: str, window: int = 50) -> FileBlock:
        print("search in", file_path)
        if not file_path.endswith(".py"):
            return None
        with open(file_path, "r", encoding="utf-8") as f:
            try:
                lines = f.readlines()
            except Exception:
                return None
        for i, line in enumerate(lines):
            if symbol in line:
                start = max(i - window, 0)
                end = min(i + window, len(lines) - 1)
                for row_num in range(start, end + 1):
                    lines[row_num] = f"{(row_num + 1):03}|{lines[row_num]}"
                block_content = "".join(lines[start : end + 1])
                result = FileBlock(
                    file_path=file_path,
                    block_content=block_content,
                )
                self.resource.report(result.file_path, "path", extra={"type": "search", "line": i, "symbol": symbol})
                return result
        return None

    def write_content(self, file_path: str, start_line: int, end_line: int, new_block_content: str = "") -> str:
        """
        Write a new block of content into a file. Use this method to update a block of code in a file. There are three cases:
        1. If the new block content is empty, the original block will be deleted.
        2. If the new block content is not empty and end_line < start_line (e.g. set end_line = -1) the new block content will be inserted at start_line.
        3. If the new block content is not empty and end_line >= start_line, the original block from start_line to end_line (both inclusively) will be replaced by the new block content.
        This function can sometimes be used given a FileBlock upstream. You should carefully review its row number. Determine the start_line and end_line based on the row number of the FileBlock.
        The file content from start_line to end_line will be replaced by your new_block_content. DON'T replace more than you intend to.

        Args:
            file_path (str): The file path to write the new block content.
            start_line (int): start line of the original block to be updated (inclusive).
            end_line (int): end line of the original block to be updated (inclusive).
            new_block_content (str): The new block content to write. Don't include row number in the content.

        Returns:
            str: A message indicating the status of the write operation.
        """
        # Create a temporary copy of the file
        temp_file_path = file_path + ".temp"
        shutil.copy(file_path, temp_file_path)

        try:
            # Modify the temporary file with the new content
            self._write_content(temp_file_path, start_line, end_line, new_block_content)

            # Lint the modified temporary file
            lint_passed, lint_message = self._lint_file(temp_file_path)
            # if not lint_passed:
            #     return f"Linting the content at a temp file, failed with:\n{lint_message}"

            # If linting passes, overwrite the original file with the temporary file
            shutil.move(temp_file_path, file_path)

            new_file_block = FileBlock(
                file_path=file_path,
                block_content=new_block_content,
            )
            self.resource.report(new_file_block.file_path, "path")

            return f"Content written successfully to {file_path}"

        finally:
            # Clean up: Ensure the temporary file is removed if it still exists
            if os.path.exists(temp_file_path):
                os.remove(temp_file_path)

    def _write_content(self, file_path: str, start_line: int, end_line: int, new_block_content: str = ""):
        """start_line and end_line are both 1-based indices and inclusive."""
        with open(file_path, "r") as file:
            lines = file.readlines()

        start_line_index = start_line - 1  # Adjusting because list indices start at 0
        end_line_index = end_line

        if new_block_content:
            # Split the new_block_content by newline and ensure each line ends with a newline character
            new_content_lines = new_block_content.splitlines(
                keepends=True
            )  # FIXME: This will split \n within a line, such as ab\ncd
            if end_line >= start_line:
                # This replaces the block between start_line and end_line with new_block_content
                # irrespective of the length difference between the original and new content.
                lines[start_line_index:end_line_index] = new_content_lines
            else:
                lines.insert(start_line_index, "".join(new_content_lines))
        else:
            del lines[start_line_index:end_line_index]

        with open(file_path, "w") as file:
            file.writelines(lines)

    @classmethod
    def _lint_file(cls, file_path: str) -> (bool, str):
        """Lints an entire Python file using pylint, returns True if linting passes, along with pylint's output."""
        result = subprocess.run(
            ["pylint", file_path, "--disable=all", "--enable=E"],
            stdout=subprocess.PIPE,
            stderr=subprocess.STDOUT,
            text=True,
        )
        lint_passed = result.returncode == 0
        lint_message = result.stdout
        return lint_passed, lint_message

    @staticmethod
    def _read_text(path: Union[str, Path]) -> List[str]:
        with open(str(path), "r") as f:
            lines = f.readlines()
        return lines

    @staticmethod
    def _read_pdf(path: Union[str, Path]) -> List[str]:
        result = run_coroutine_sync(Editor._omniparse_read_file, path)
        if result:
            return result

        from llama_index.readers.file import PDFReader

        reader = PDFReader()
        lines = reader.load_data(file=Path(path))
        return [i.text for i in lines]

    @staticmethod
    def _read_docx(path: Union[str, Path]) -> List[str]:
        result = run_coroutine_sync(Editor._omniparse_read_file, path)
        if result:
            return result
        return read_docx(str(path))

    @staticmethod
    async def _omniparse_read_file(path: Union[str, Path]) -> Optional[List[str]]:
        from metagpt.tools.libs import get_env_default
        from metagpt.utils.omniparse_client import OmniParseClient

        base_url = await get_env_default(key="base_url", app_name="OmniParse", default_value="")
        if not base_url:
            return None
        api_key = await get_env_default(key="api_key", app_name="OmniParse", default_value="")
        v = await get_env_default(key="timeout", app_name="OmniParse", default_value="120")
        try:
            timeout = int(v) or 120
        except ValueError:
            timeout = 120

        try:
            client = OmniParseClient(api_key=api_key, base_url=base_url, max_timeout=timeout)
            file_data = await aread_bin(filename=path)
            ret = await client.parse_document(file_input=file_data, bytes_filename=str(path))
        except (ValueError, Exception) as e:
            logger.exception(f"{path}: {e}")
            return None
        if not ret.images:
            return [ret.text] if ret.text else None

        result = [ret.text]
        img_dir = Path(path).parent / (Path(path).name.replace(".", "_") + "_images")
        img_dir.mkdir(parents=True, exist_ok=True)
        for i in ret.images:
            byte_data = base64.b64decode(i.image)
            filename = img_dir / i.image_name
            await awrite_bin(filename=filename, data=byte_data)
            result.append(f"![{i.image_name}]({str(filename)})")
        return result<|MERGE_RESOLUTION|>--- conflicted
+++ resolved
@@ -7,11 +7,7 @@
 
 from pydantic import BaseModel, ConfigDict
 
-<<<<<<< HEAD
-=======
-from metagpt.const import DEFAULT_WORKSPACE_ROOT
 from metagpt.logs import logger
->>>>>>> 06f8ee05
 from metagpt.tools.tool_registry import register_tool
 from metagpt.utils import read_docx
 from metagpt.utils.common import aread_bin, awrite_bin, run_coroutine_sync
