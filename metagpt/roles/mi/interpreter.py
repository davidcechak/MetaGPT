from __future__ import annotations

import json
from typing import Literal, Union

from pydantic import Field, model_validator

from metagpt.actions.mi.ask_review import ReviewConst
from metagpt.actions.mi.execute_nb_code import ExecuteNbCode
from metagpt.actions.mi.write_analysis_code import CheckData, WriteCodeWithTools
from metagpt.logs import logger
from metagpt.prompts.mi.write_analysis_code import DATA_INFO
from metagpt.roles import Role
from metagpt.schema import Message, Task, TaskResult
from metagpt.strategy.task_type import TaskType
from metagpt.tools.tool_recommend import BM25ToolRecommender, ToolRecommender
from metagpt.utils.common import CodeParser

REACT_THINK_PROMPT = """
# User Requirement
{user_requirement}
# Context
{context}

Output a json following the format:
```json
{{
    "thoughts": str = "Thoughts on current situation, reflect on how you should proceed to fulfill the user requirement",
    "state": bool = "Decide whether you need to take more actions to complete the user requirement. Return true if you think so. Return false if you think the requirement has been completely fulfilled."
}}
```
"""


class Interpreter(Role):
    name: str = "Ivy"
    profile: str = "Interpreter"
    auto_run: bool = True
    use_plan: bool = True
    use_reflection: bool = False
    execute_code: ExecuteNbCode = Field(default_factory=ExecuteNbCode, exclude=True)
    tools: Union[str, list[str]] = []
    tool_recommender: ToolRecommender = None
    react_mode: Literal["plan_and_act", "react"] = "plan_and_act"
    max_react_loop: int = 10  # used for react mode

    @model_validator(mode="after")
    def set_plan_and_tool(self) -> "Interpreter":
        self._set_react_mode(react_mode=self.react_mode, max_react_loop=self.max_react_loop, auto_run=self.auto_run)
        self.use_plan = (
            self.react_mode == "plan_and_act"
        )  # create a flag for convenience, overwrite any passed-in value
        if self.tools:
            self.tool_recommender = BM25ToolRecommender(tools=self.tools)
        self.set_actions([WriteCodeWithTools])
        return self

    @property
    def working_memory(self):
        return self.rc.working_memory

<<<<<<< HEAD
    async def _think(self) -> bool:
        """Useful in 'react' mode. Use LLM to decide whether and what to do next."""
        user_requirement = self.get_memories()[0].content
        context = self.working_memory.get()

        if not context:
            # just started the run, we need action certainly
            self.working_memory.add(self.get_memories()[0])  # add user requirement to working memory
            self._set_state(0)
            return True

        prompt = REACT_THINK_PROMPT.format(user_requirement=user_requirement, context=context)
        rsp = await self.llm.aask(prompt)
        rsp_dict = json.loads(CodeParser.parse_code(block=None, text=rsp))
        self.working_memory.add(Message(content=rsp_dict["thoughts"], role="assistant"))
        need_action = rsp_dict["state"]
        self._set_state(0) if need_action else self._set_state(-1)

        return need_action

    async def _act(self) -> Message:
        """Useful in 'react' mode. Return a Message conforming to Role._act interface."""
        code, _, _ = await self._write_and_exec_code()
        return Message(content=code, role="assistant", cause_by=WriteCodeWithTools)
=======
    async def _plan_and_act(self) -> Message:
        await super()._plan_and_act()
        await self.execute_code.terminate()
>>>>>>> 612e4e15

    async def _act_on_task(self, current_task: Task) -> TaskResult:
        """Useful in 'plan_and_act' mode. Wrap the output in a TaskResult for review and confirmation."""
        code, result, is_success = await self._write_and_exec_code()
        task_result = TaskResult(code=code, result=result, is_success=is_success)
        return task_result

    async def _write_and_exec_code(self, max_retry: int = 3):
        counter = 0
        success = False

        # plan info
        plan_status = self.planner.get_plan_status() if self.use_plan else ""

        # tool info
        if self.tools:
            context = (
                self.working_memory.get()[-1].content if self.working_memory.get() else ""
            )  # thoughts from _think stage in 'react' mode
            plan = self.planner.plan if self.use_plan else None
            tool_info = await self.tool_recommender.get_recommended_tool_info(context=context, plan=plan)
        else:
            tool_info = ""

        # data info
        await self._check_data()

        while not success and counter < max_retry:
            ### write code ###
            code, cause_by = await self._write_code(counter, plan_status, tool_info)

            self.working_memory.add(Message(content=code, role="assistant", cause_by=cause_by))

            ### execute code ###
            result, success = await self.execute_code.run(code)
            print(result)

            self.working_memory.add(Message(content=result, role="user", cause_by=ExecuteNbCode))

            ### process execution result ###
            counter += 1

            if not success and counter >= max_retry:
                logger.info("coding failed!")
                review, _ = await self.planner.ask_review(auto_run=False, trigger=ReviewConst.CODE_REVIEW_TRIGGER)
                if ReviewConst.CHANGE_WORDS[0] in review:
                    counter = 0  # redo the task again with help of human suggestions

        return code, result, success

    async def _write_code(
        self,
        counter,
        plan_status="",
        tool_info="",
    ):
        todo = WriteCodeWithTools()
        logger.info(f"ready to {todo.name}")
        use_reflection = counter > 0 and self.use_reflection

        user_requirement = self.get_memories()[0].content

        code = await todo.run(
            user_requirement=user_requirement,
            plan_status=plan_status,
            tool_info=tool_info,
            working_memory=self.working_memory.get(),
            use_reflection=use_reflection,
        )

        return code, todo

    async def _check_data(self):
        if (
            not self.use_plan
            or not self.planner.plan.get_finished_tasks()
            or self.planner.plan.current_task.task_type
            not in [
                TaskType.DATA_PREPROCESS.type_name,
                TaskType.FEATURE_ENGINEERING.type_name,
                TaskType.MODEL_TRAIN.type_name,
            ]
        ):
            return
        logger.info("Check updated data")
        code = await CheckData().run(self.planner.plan)
        if not code.strip():
            return
        success = False
        result, success = await self.execute_code.run(code)
        if success:
            print(result)
            data_info = DATA_INFO.format(info=result)
            self.working_memory.add(Message(content=data_info, role="user", cause_by=CheckData))<|MERGE_RESOLUTION|>--- conflicted
+++ resolved
@@ -59,7 +59,6 @@
     def working_memory(self):
         return self.rc.working_memory
 
-<<<<<<< HEAD
     async def _think(self) -> bool:
         """Useful in 'react' mode. Use LLM to decide whether and what to do next."""
         user_requirement = self.get_memories()[0].content
@@ -84,11 +83,10 @@
         """Useful in 'react' mode. Return a Message conforming to Role._act interface."""
         code, _, _ = await self._write_and_exec_code()
         return Message(content=code, role="assistant", cause_by=WriteCodeWithTools)
-=======
+
     async def _plan_and_act(self) -> Message:
         await super()._plan_and_act()
         await self.execute_code.terminate()
->>>>>>> 612e4e15
 
     async def _act_on_task(self, current_task: Task) -> TaskResult:
         """Useful in 'plan_and_act' mode. Wrap the output in a TaskResult for review and confirmation."""
