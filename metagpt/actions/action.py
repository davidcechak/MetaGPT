--- conflicted
+++ resolved
@@ -4,52 +4,15 @@
 @Time    : 2023/5/11 14:43
 @Author  : alexanderwu
 @File    : action.py
-@Modified By: mashenquan, 2023/8/20. Add function return annotations.
-@Modified By: mashenquan, 2023/9/8. Replace LLM with LLMFactory
 """
 
 from __future__ import annotations
-<<<<<<< HEAD
-
-from abc import ABC
-from typing import Optional
-=======
->>>>>>> 139c7c36
 
 from typing import Any, Optional, Union
 
 from pydantic import BaseModel, Field
 
 from metagpt.llm import LLM
-<<<<<<< HEAD
-from metagpt.logs import logger
-from metagpt.provider.base_gpt_api import BaseGPTAPI
-from metagpt.provider.postprecess.llm_output_postprecess import llm_output_postprecess
-from metagpt.utils.common import OutputParser, general_after_log
-
-
-class Action(ABC):
-    def __init__(self, name: str = "", context=None, llm: BaseGPTAPI = None):
-        self.name: str = name
-        if llm is None:
-            llm = LLM()
-        self.llm = llm
-        self.context = context
-        self.prefix = ""  # aask*时会加上prefix，作为system_message
-        self.profile = ""  # FIXME: USELESS
-        self.desc = ""  # for skill manager
-        self.nodes = ...
-
-        # Output, useless
-        # self.content = ""
-        # self.instruct_content = None
-        # self.env = None
-
-    # def set_env(self, env):
-    #     self.env = env
-
-    def set_prefix(self, prefix, profile):
-=======
 from metagpt.provider.base_gpt_api import BaseGPTAPI
 from metagpt.schema import (
     CodeSummarizeContext,
@@ -93,7 +56,6 @@
         return obj_dict
 
     def set_prefix(self, prefix):
->>>>>>> 139c7c36
         """Set prefix for later usage"""
         self.prefix = prefix
         return self
@@ -111,37 +73,6 @@
         system_msgs.append(self.prefix)
         return await self.llm.aask(prompt, system_msgs)
 
-<<<<<<< HEAD
-    @retry(
-        wait=wait_random_exponential(min=1, max=60),
-        stop=stop_after_attempt(6),
-        after=general_after_log(logger),
-    )
-    async def _aask_v1(
-        self,
-        prompt: str,
-        output_class_name: str,
-        output_data_mapping: dict,
-        system_msgs: Optional[list[str]] = None,
-        format="markdown",  # compatible to original format
-    ) -> ActionOutput:
-        content = await self.llm.aask(prompt, system_msgs)
-        logger.debug(f"llm raw output:\n{content}")
-        output_class = ActionOutput.create_model_class(output_class_name, output_data_mapping)
-
-        if format == "json":
-            parsed_data = llm_output_postprecess(output=content, schema=output_class.schema(), req_key="[/CONTENT]")
-
-        else:  # using markdown parser
-            parsed_data = OutputParser.parse_data_with_mapping(content, output_data_mapping)
-
-        logger.debug(f"parsed_data:\n{parsed_data}")
-        instruct_content = output_class(**parsed_data)
-        return ActionOutput(content, instruct_content)
-
-    async def run(self, *args, **kwargs) -> str | ActionOutput | None:
-=======
     async def run(self, *args, **kwargs):
->>>>>>> 139c7c36
         """Run action"""
         raise NotImplementedError("The run method should be implemented in a subclass.")