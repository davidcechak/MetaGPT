#!/usr/bin/env python
# -*- coding: utf-8 -*-
"""
@Time    : 2023/5/11 17:45
@Author  : alexanderwu
@File    : write_code_review.py
@Modified By: mashenquan, 2023/11/27. Following the think-act principle, solidify the task parameters when creating the
        WriteCode object, rather than passing them in when calling the run function.
"""

from tenacity import retry, stop_after_attempt, wait_fixed
<<<<<<< HEAD

=======
>>>>>>> 5b5d6d92
from metagpt.actions.action import Action
from metagpt.logs import logger
from metagpt.schema import CodingContext
from metagpt.utils.common import CodeParser
<<<<<<< HEAD
=======
from metagpt.config import CONFIG
>>>>>>> 5b5d6d92

PROMPT_TEMPLATE = """
NOTICE
Role: You are a professional software engineer, and your main task is to review the code. You need to ensure that the code conforms to the PEP8 standards, is elegantly designed and modularized, easy to read and maintain, and is written in Python 3.9 (or in another programming language).
Language: Please use the same language as the user requirement, but the title and code should be still in English. For example, if the user speaks Chinese, the specific text of your answer should also be in Chinese.
ATTENTION: Use '##' to SPLIT SECTIONS, not '#'. Output format carefully referenced "Format example".

# Context
{context}

## Code to be Reviewed: {filename}
```
{code}
```

-----

## Code Review: Based on the "Code to be Reviewed", provide key, clear, concise, and specific code modification suggestions, up to 5.
1. Is the code implemented as per the requirements? If not, how to achieve it? Analyse it step by step.
2. Is the code logic completely correct? If there are errors, please indicate how to correct them.
3. Does the existing code follow the "Data structures and interfaces"?
4. Are all functions implemented? If there is no implementation, please indicate how to achieve it step by step.
5. Have all necessary pre-dependencies been imported? If not, indicate which ones need to be imported
6. Is the code implemented concisely enough? Are methods from other files being reused correctly?

## Code Review Result: If the code doesn't have bugs, we don't need to rewrite it, so answer LGTM and stop. ONLY ANSWER LGTM/LBTM.
LGTM/LBTM

## Rewrite Code: if it still has some bugs, rewrite {filename} based on "Code Review" with triple quotes, try to get LGTM. Do your utmost to optimize THIS SINGLE FILE. Implement ALL TODO. RETURN ALL CODE, NEVER OMIT ANYTHING. 以任何方式省略代码都是不允许的。
```
```

## Format example
{format_example}

"""

FORMAT_EXAMPLE = """
-----
# EXAMPLE 1
## Code Review: {filename}
1. No, we should add the logic of ...
2. ...
3. ...
4. ...
5. ...
6. ...

## Code Review Result: {filename}
LBTM

## Rewrite Code: {filename}
```python
## {filename}
...
```
-----
# EXAMPLE 2
## Code Review: {filename}
1. Yes.
2. Yes.
3. Yes.
4. Yes.
5. Yes.
6. Yes.

## Code Review Result: {filename}
LGTM

## Rewrite Code: {filename}
pass
-----
"""


class WriteCodeReview(Action):
    def __init__(self, name="WriteCodeReview", context=None, llm=None):
        super().__init__(name, context, llm)

    @retry(stop=stop_after_attempt(2), wait=wait_fixed(1))
    async def write_code_review_and_rewrite(self, prompt):
        code_rsp = await self._aask(prompt)
        result = CodeParser.parse_block("Code Review Result", code_rsp)
        if "LGTM" in result:
            return result, None
        code = CodeParser.parse_code(block="", text=code_rsp)
        return result, code

<<<<<<< HEAD
    async def run(self, *args, **kwargs) -> CodingContext:
        format_example = FORMAT_EXAMPLE.format(filename=self.context.code_doc.filename)
        context = "\n".join(
            [self.context.design_doc.content, self.context.task_doc.content, self.context.code_doc.content]
        )
        prompt = PROMPT_TEMPLATE.format(
            context=context,
            code=self.context.code_doc.content,
            filename=self.context.code_doc.filename,
            format_example=format_example,
        )
        logger.info(f"Code review {self.context.code_doc.filename}..")
        code = await self.write_code(prompt)
        self.context.code_doc.content = code
        return self.context
=======
    async def run(self, context, code, filename):
        iterative_code = code
        k = CONFIG.code_review_k_times
        for i in range(k):
            format_example = FORMAT_EXAMPLE.format(filename=filename)
            prompt = PROMPT_TEMPLATE.format(context=context, code=iterative_code, filename=filename, format_example=format_example)
            logger.info(f'Code review and rewrite {filename}: {i+1}/{k} | {len(iterative_code)=}, {len(code)=}')
            result, rewrited_code = await self.write_code_review_and_rewrite(prompt)
            if "LBTM" in result:
                iterative_code = rewrited_code
            elif "LGTM" in result:
                return iterative_code
        # code_rsp = await self._aask_v1(prompt, "code_rsp", OUTPUT_MAPPING)
        # self._save(context, filename, code)
        # 如果rewrited_code是None（原code perfect），那么直接返回code
        return iterative_code
>>>>>>> 5b5d6d92
<|MERGE_RESOLUTION|>--- conflicted
+++ resolved
@@ -9,18 +9,12 @@
 """
 
 from tenacity import retry, stop_after_attempt, wait_fixed
-<<<<<<< HEAD
 
-=======
->>>>>>> 5b5d6d92
 from metagpt.actions.action import Action
+from metagpt.config import CONFIG
 from metagpt.logs import logger
 from metagpt.schema import CodingContext
 from metagpt.utils.common import CodeParser
-<<<<<<< HEAD
-=======
-from metagpt.config import CONFIG
->>>>>>> 5b5d6d92
 
 PROMPT_TEMPLATE = """
 NOTICE
@@ -109,37 +103,52 @@
         code = CodeParser.parse_code(block="", text=code_rsp)
         return result, code
 
-<<<<<<< HEAD
+    # <<<<<<< HEAD
+    #     async def run(self, *args, **kwargs) -> CodingContext:
+    #         format_example = FORMAT_EXAMPLE.format(filename=self.context.code_doc.filename)
+    #         context = "\n----------\n".join(
+    #             [self.context.design_doc.content, self.context.task_doc.content, self.context.code_doc.content]
+    #         )
+    #         prompt = PROMPT_TEMPLATE.format(
+    #             context=context,
+    #             code=self.context.code_doc.content,
+    #             filename=self.context.code_doc.filename,
+    #             format_example=format_example,
+    #         )
+    #         logger.info(f"Code review {self.context.code_doc.filename}..")
+    #         code = await self.write_code(prompt)
+    #         self.context.code_doc.content = code
+    #         return self.context
+    # =======
     async def run(self, *args, **kwargs) -> CodingContext:
-        format_example = FORMAT_EXAMPLE.format(filename=self.context.code_doc.filename)
-        context = "\n".join(
-            [self.context.design_doc.content, self.context.task_doc.content, self.context.code_doc.content]
-        )
-        prompt = PROMPT_TEMPLATE.format(
-            context=context,
-            code=self.context.code_doc.content,
-            filename=self.context.code_doc.filename,
-            format_example=format_example,
-        )
-        logger.info(f"Code review {self.context.code_doc.filename}..")
-        code = await self.write_code(prompt)
-        self.context.code_doc.content = code
-        return self.context
-=======
-    async def run(self, context, code, filename):
-        iterative_code = code
-        k = CONFIG.code_review_k_times
+        iterative_code = self.context.code_doc.content
+        k = CONFIG.code_review_k_times or 1
         for i in range(k):
-            format_example = FORMAT_EXAMPLE.format(filename=filename)
-            prompt = PROMPT_TEMPLATE.format(context=context, code=iterative_code, filename=filename, format_example=format_example)
-            logger.info(f'Code review and rewrite {filename}: {i+1}/{k} | {len(iterative_code)=}, {len(code)=}')
+            format_example = FORMAT_EXAMPLE.format(filename=self.context.code_doc.filename)
+            context = "\n----------\n".join(
+                [
+                    "```text\n" + self.context.design_doc.content + "```\n",
+                    "```text\n" + self.context.task_doc.content + "```\n",
+                    "```python\n" + self.context.code_doc.content + "```\n",
+                ]
+            )
+            prompt = PROMPT_TEMPLATE.format(
+                context=context,
+                code=iterative_code,
+                filename=self.context.code_doc.filename,
+                format_example=format_example,
+            )
+            logger.info(
+                f"Code review and rewrite {self.context.code_doc.filename,}: {i+1}/{k} | {len(iterative_code)=}, {len(self.context.code_doc.content)=}"
+            )
             result, rewrited_code = await self.write_code_review_and_rewrite(prompt)
             if "LBTM" in result:
                 iterative_code = rewrited_code
             elif "LGTM" in result:
-                return iterative_code
+                self.context.code_doc.content = iterative_code
+                return self.context
         # code_rsp = await self._aask_v1(prompt, "code_rsp", OUTPUT_MAPPING)
         # self._save(context, filename, code)
         # 如果rewrited_code是None（原code perfect），那么直接返回code
-        return iterative_code
->>>>>>> 5b5d6d92
+        self.context.code_doc.content = iterative_code
+        return self.context