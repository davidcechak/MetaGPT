--- conflicted
+++ resolved
@@ -16,6 +16,8 @@
 import json
 from pathlib import Path
 from typing import Optional
+
+from pydantic import Field
 
 from metagpt.actions import Action, ActionOutput
 from metagpt.actions.action_node import ActionNode
@@ -35,11 +37,9 @@
     PRDS_FILE_REPO,
     REQUIREMENT_FILENAME,
 )
+from metagpt.llm import LLM
 from metagpt.logs import logger
-<<<<<<< HEAD
 from metagpt.provider.base_llm import BaseLLM
-=======
->>>>>>> d0edc555
 from metagpt.schema import BugFixContext, Document, Documents, Message
 from metagpt.utils.common import CodeParser
 from metagpt.utils.file_repository import FileRepository
@@ -68,10 +68,7 @@
 class WritePRD(Action):
     name: str = ""
     content: Optional[str] = None
-<<<<<<< HEAD
     llm: BaseLLM = Field(default_factory=LLM)
-=======
->>>>>>> d0edc555
 
     async def run(self, with_messages, schema=CONFIG.prompt_schema, *args, **kwargs) -> ActionOutput | Message:
         # Determine which requirement documents need to be rewritten: Use LLM to assess whether new requirements are
