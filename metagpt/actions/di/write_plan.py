--- conflicted
+++ resolved
@@ -29,27 +29,15 @@
 If you encounter errors on the current task, revise and output the current single task only.
 Output a list of jsons following the format:
 ```json
-<<<<<<< HEAD
     [
         {{
             "task_id": str = "unique identifier for a task in plan, can be an ordinal",
             "dependent_task_ids": list[str] = "ids of tasks prerequisite to this task",
-            "instruction": "what you should do in this task, one short phrase or sentence",
-            "task_type": "type of this task, should be one of Available Task Types",
+            "instruction": "what you should do in this task, one short phrase or sentence.",
+            "task_type": "type of this task, should be one of Available Task Types.",
         }},
         ...
     ]
-=======
-[
-    {{
-        "task_id": str = "unique identifier for a task in plan, can be an ordinal",
-        "dependent_task_ids": list[str] = "ids of tasks prerequisite to this task",
-        "instruction": "what you should do in this task, one short phrase or sentence.",
-        "task_type": "type of this task, should be one of Available Task Types.",
-    }},
-    ...
-]
->>>>>>> 3fc851c7
 ```
     """
 
