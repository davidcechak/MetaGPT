--- conflicted
+++ resolved
@@ -18,14 +18,9 @@
 from metagpt.config import CONFIG, LLMProviderEnum
 from metagpt.logs import logger
 from metagpt.provider.base_gpt_api import BaseGPTAPI
-<<<<<<< HEAD
+from metagpt.provider.llm_provider_registry import register_provider
 from metagpt.provider.openai_api import log_and_reraise
-=======
-from metagpt.provider.llm_provider_registry import register_provider
-from metagpt.provider.openai_api import CostManager, log_and_reraise
->>>>>>> 139c7c36
 from metagpt.provider.zhipuai.zhipu_model_api import ZhiPuModelAPI
-from metagpt.utils.cost_manager import CostManager
 
 
 class ZhiPuEvent(Enum):
@@ -48,7 +43,6 @@
         self.__init_zhipuai(CONFIG)
         self.llm = ZhiPuModelAPI
         self.model = "chatglm_turbo"  # so far only one model, just use it
-        self._cost_manager = CostManager()
 
     def __init_zhipuai(self, config: CONFIG):
         assert config.zhipuai_api_key
@@ -66,7 +60,7 @@
             try:
                 prompt_tokens = int(usage.get("prompt_tokens", 0))
                 completion_tokens = int(usage.get("completion_tokens", 0))
-                self._cost_manager.update_cost(prompt_tokens, completion_tokens, self.model)
+                CONFIG.cost_manager.update_cost(prompt_tokens, completion_tokens, self.model)
             except Exception as e:
                 logger.error(f"zhipuai updats costs failed! exp: {e}")
 
