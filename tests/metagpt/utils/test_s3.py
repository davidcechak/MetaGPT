#!/usr/bin/env python3
# _*_ coding: utf-8 _*_
"""
@Time    : 2023/12/27
@Author  : mashenquan
@File    : test_s3.py
"""
import uuid
from pathlib import Path

import aiofiles
import mock
import pytest

<<<<<<< HEAD
from metagpt.config2 import Config
=======
from metagpt.config import CONFIG
from metagpt.utils.common import aread
>>>>>>> 5a0b25fa
from metagpt.utils.s3 import S3


@pytest.mark.asyncio
@mock.patch("aioboto3.Session")
async def test_s3(mock_session_class):
    # Set up the mock response
    data = await aread(__file__, "utf-8")
    mock_session_object = mock.Mock()
    reader_mock = mock.AsyncMock()
    reader_mock.read.side_effect = [data.encode("utf-8"), b"", data.encode("utf-8")]
    type(reader_mock).url = mock.PropertyMock(return_value="https://mock")
    mock_client = mock.AsyncMock()
    mock_client.put_object.return_value = None
    mock_client.get_object.return_value = {"Body": reader_mock}
    mock_client.__aenter__.return_value = mock_client
    mock_client.__aexit__.return_value = None
    mock_session_object.client.return_value = mock_client
    mock_session_class.return_value = mock_session_object

    # Prerequisites
<<<<<<< HEAD
    s3 = Config.default().s3
    assert s3
    conn = S3(s3)
=======
    # assert CONFIG.S3_ACCESS_KEY and CONFIG.S3_ACCESS_KEY != "YOUR_S3_ACCESS_KEY"
    # assert CONFIG.S3_SECRET_KEY and CONFIG.S3_SECRET_KEY != "YOUR_S3_SECRET_KEY"
    # assert CONFIG.S3_ENDPOINT_URL and CONFIG.S3_ENDPOINT_URL != "YOUR_S3_ENDPOINT_URL"
    # assert CONFIG.S3_BUCKET and CONFIG.S3_BUCKET != "YOUR_S3_BUCKET"

    conn = S3()
    assert conn.is_valid
>>>>>>> 5a0b25fa
    object_name = "unittest.bak"
    await conn.upload_file(bucket=s3.bucket, local_path=__file__, object_name=object_name)
    pathname = (Path(__file__).parent / uuid.uuid4().hex).with_suffix(".bak")
    pathname.unlink(missing_ok=True)
    await conn.download_file(bucket=s3.bucket, object_name=object_name, local_path=str(pathname))
    assert pathname.exists()
    url = await conn.get_object_url(bucket=s3.bucket, object_name=object_name)
    assert url
    bin_data = await conn.get_object(bucket=s3.bucket, object_name=object_name)
    assert bin_data
    async with aiofiles.open(__file__, mode="r", encoding="utf-8") as reader:
        data = await reader.read()
    res = await conn.cache(data, ".bak", "script")
    assert "http" in res

    # Mock session env
<<<<<<< HEAD
    s3.access_key = "ABC"
=======
    type(reader_mock).url = mock.PropertyMock(return_value="")
    old_options = CONFIG.options.copy()
    new_options = old_options.copy()
    new_options["S3_ACCESS_KEY"] = "YOUR_S3_ACCESS_KEY"
    CONFIG.set_context(new_options)
>>>>>>> 5a0b25fa
    try:
        conn = S3(s3)
        res = await conn.cache("ABC", ".bak", "script")
        assert not res
    except Exception:
        pass

    await reader.close()


if __name__ == "__main__":
    pytest.main([__file__, "-s"])<|MERGE_RESOLUTION|>--- conflicted
+++ resolved
@@ -12,12 +12,8 @@
 import mock
 import pytest
 
-<<<<<<< HEAD
 from metagpt.config2 import Config
-=======
-from metagpt.config import CONFIG
 from metagpt.utils.common import aread
->>>>>>> 5a0b25fa
 from metagpt.utils.s3 import S3
 
 
@@ -39,19 +35,9 @@
     mock_session_class.return_value = mock_session_object
 
     # Prerequisites
-<<<<<<< HEAD
     s3 = Config.default().s3
     assert s3
     conn = S3(s3)
-=======
-    # assert CONFIG.S3_ACCESS_KEY and CONFIG.S3_ACCESS_KEY != "YOUR_S3_ACCESS_KEY"
-    # assert CONFIG.S3_SECRET_KEY and CONFIG.S3_SECRET_KEY != "YOUR_S3_SECRET_KEY"
-    # assert CONFIG.S3_ENDPOINT_URL and CONFIG.S3_ENDPOINT_URL != "YOUR_S3_ENDPOINT_URL"
-    # assert CONFIG.S3_BUCKET and CONFIG.S3_BUCKET != "YOUR_S3_BUCKET"
-
-    conn = S3()
-    assert conn.is_valid
->>>>>>> 5a0b25fa
     object_name = "unittest.bak"
     await conn.upload_file(bucket=s3.bucket, local_path=__file__, object_name=object_name)
     pathname = (Path(__file__).parent / uuid.uuid4().hex).with_suffix(".bak")
@@ -68,15 +54,8 @@
     assert "http" in res
 
     # Mock session env
-<<<<<<< HEAD
     s3.access_key = "ABC"
-=======
     type(reader_mock).url = mock.PropertyMock(return_value="")
-    old_options = CONFIG.options.copy()
-    new_options = old_options.copy()
-    new_options["S3_ACCESS_KEY"] = "YOUR_S3_ACCESS_KEY"
-    CONFIG.set_context(new_options)
->>>>>>> 5a0b25fa
     try:
         conn = S3(s3)
         res = await conn.cache("ABC", ".bak", "script")
