--- conflicted
+++ resolved
@@ -13,9 +13,6 @@
 
 async def main():
     llm = LLM()
-<<<<<<< HEAD
-    logger.info(await llm.aask("hello world"))
-=======
     # llm type check
     id_ques = "what's your name"
     logger.info(f"{id_ques}: ")
@@ -28,7 +25,6 @@
         )
     )
 
->>>>>>> 2d17da28
     logger.info(await llm.aask_batch(["hi", "write python hello world."]))
 
     hello_msg = [{"role": "user", "content": "count from 1 to 10. split by newline."}]
