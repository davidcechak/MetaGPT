--- conflicted
+++ resolved
@@ -119,31 +119,6 @@
     1.  When using a database, it often gets the implementation wrong — since the SQL database initialization process is usually not in the code.
     1.  With more lines of code, there's a higher chance of false impressions, leading to calls to non-existent APIs.
 
-<<<<<<< HEAD
-1.  Instructions for using SD Skills/UI Role:
-
-    1.  Currently, there is a test script located in /tests/metagpt/roles. The file ui_role provides the corresponding code implementation. For testing, you can refer to the test_ui in the same directory.
-
-    1.  The UI role takes over from the product manager role, extending the output from the 【UI Design draft】 provided by the product manager role. The UI role has implemented the UIDesign Action. Within the run of UIDesign, it processes the respective context, and based on the set template, outputs the UI. The output from the UI role includes:
-
-        1.  UI Design Description: Describes the content to be designed and the design objectives.
-        1.  Selected Elements： Describes the elements in the design that need to be illustrated.
-        1.  HTML Layout： Outputs the HTML code for the page.
-        1.  CSS Styles (styles.css)： Outputs the CSS code for the page.
-
-    1.  Currently, the SD skill is a tool invoked by UIDesign. It instantiates the SDEngine, with specific code found in metagpt/tools/libs/sd_engine.py.
-
-    1.  Configuration instructions for SD Skills: The SD interface is currently deployed based on *https://github.com/AUTOMATIC1111/stable-diffusion-webui* **For environmental configurations and model downloads, please refer to the aforementioned GitHub repository. To initiate the SD service that supports API calls, run the command specified in cmd with the parameter nowebui, i.e.,
-
-        1.  > python3 webui.py --enable-insecure-extension-access --port xxx --no-gradio-queue --nowebui
-        1.      Once it runs without errors, the interface will be accessible after approximately 1 minute when the model finishes loading.
-        1.  Configure SD_URL and SD_T2I_API in the config.yaml/key.yaml files.
-        1.  ![](https://p3-juejin.byteimg.com/tos-cn-i-k3u1fbpfcp/065295a67b0b4feea665d1372722d49d~tplv-k3u1fbpfcp-zoom-1.image)
-        1.      SD_URL is the deployed server/machine IP, and Port is the specified port above, defaulting to 7860.
-        1.  > SD_URL: IP:Port
-
-=======
->>>>>>> a762e020
 1.  An error occurred during installation: "Another program is using this file...egg".
 
     1.  Delete the file and try again.
